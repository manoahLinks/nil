import {
  type FaucetClient,
  type Hex,
  HttpTransport,
  LocalECDSAKeySigner,
  PublicClient,
  SmartAccountV1,
  type Token,
  convertEthToWei,
  hexToBigInt,
  hexToBytes,
  toHex,
  waitTillCompleted,
} from "@nilfoundation/niljs";
import { SmartAccount } from "@nilfoundation/smart-contracts";
import { encodeFunctionData } from "viem";
import { ActivityType } from "../../background/storage";
import { Currency } from "../components/currency";
import { addActivity } from "../store/model/activities.ts";
import { generateRandomSalt, getTokenAddressBySymbol } from "../utils";
import { topUpSpecificCurrency } from "./faucet.ts";

// Create Public Client
export function createClient(rpcEndpoint: string, shardId: number): PublicClient {
  const appVersion = import.meta.env.VITE_APP_VERSION || "1.0";

  return new PublicClient({
    transport: new HttpTransport({
      endpoint: rpcEndpoint,
      headers: {
        "Client-Type": `wallet v${appVersion}`,
      },
    }),
    shardId,
  });
}

// Create Signer
export function createSigner(privateKey: Hex): LocalECDSAKeySigner {
  return new LocalECDSAKeySigner({ privateKey });
}

// Deploy a brand-new smartAccount or re-init an existing one
export async function initializeOrDeploySmartAccount(params: {
  client: PublicClient;
  signer: LocalECDSAKeySigner;
  faucetClient: FaucetClient;
  shardId: number;
  existingSmartAccountAddress?: Hex;
}): Promise<SmartAccountV1> {
  const { client, signer, shardId, existingSmartAccountAddress, faucetClient } = params;
  const pubkey = signer.getPublicKey();

  try {
    // If we already have a smartAccount address, re-init it
    if (existingSmartAccountAddress) {
      console.log("Initializing smart account with existing address:", existingSmartAccountAddress);
      return new SmartAccountV1({
        pubkey,
        address: hexToBytes(existingSmartAccountAddress as Hex),
        client,
        signer,
      });
    }

    // Otherwise, deploy a new smartAccount
    console.log("Deploying a new smart account...");
    const smartAccount = new SmartAccountV1({
      pubkey,
      salt: generateRandomSalt(),
      shardId: shardId,
      client,
      signer,
    });

    try {
      // Top up smartAccount with 0.1 native currency
      await topUpSpecificCurrency(
        smartAccount,
        faucetClient,
        Currency.NIL,
<<<<<<< HEAD
        convertEthToWei(0.1),
=======
        Number(convertEthToWei(0.009)),
>>>>>>> 1daeb475
        false,
      );
    } catch (e) {
      console.error("Failed to top up smartAccount during deployment:", e);
      throw new Error("Failed to top up smartAccount");
    }

    try {
      // Deploy the smartAccount
      await smartAccount.selfDeploy(true);
      console.log("SmartAccount deployed successfully at:", smartAccount.address);
    } catch (e) {
      console.error("Failed to self-deploy the smartAccount:", e);
      throw new Error("Failed to self-deploy smartAccount");
    }

    return smartAccount;
  } catch (e) {
    console.error("Error during smartAccount initialization or deployment:", e);
    throw new Error("SmartAccount initialization or deployment failed");
  }
}

// Send currency
export async function sendCurrency({
  smartAccount,
  to,
  value,
  tokenSymbol,
}: {
  smartAccount: SmartAccountV1;
  to: Hex;
  value: number;
  tokenSymbol: string;
}): Promise<void> {
  let txHash: Hex | null = null;
  const feeCredit = 100_000_000_000_000n * 10n;

  try {
    // Determine transaction parameters
    const transactionParams =
      tokenSymbol === Currency.NIL
        ? getNilTransactionParams(to, value, feeCredit)
        : getTokenTransactionParams(to, value, tokenSymbol, feeCredit)
        
    // Send transaction
    txHash = await smartAccount.sendTransaction(transactionParams);
    console.log(`Transaction sent for ${tokenSymbol}, hash: ${txHash}`);

    // Wait for transaction to complete
    const receipt = await waitTillCompleted(smartAccount.client, txHash);
    if (!receipt[0].success) {
      throw new Error("Transaction failed");
    }
    console.log("Transaction completed:", receipt);

    // Log successful transaction
    logActivity(smartAccount.address, txHash, true, value, tokenSymbol);
  } catch (e) {
    if (txHash) {
      logActivity(smartAccount.address, txHash, false, value, tokenSymbol);
    }
    throw new Error(`Failed to send ${value} ${tokenSymbol} to ${to}`);
  }
}

// Get transaction parameters for NIL (native currency)
function getNilTransactionParams(to: Hex, value: number, feeCredit: bigint) {
  return {
    to,
    value: convertEthToWei(value),
    feeCredit,
  };
}

// Get transaction parameters for token transfers
function getTokenTransactionParams(to: Hex, value: number, tokenSymbol: string, feeCredit: bigint) {
  const tokenAddress = getTokenAddressBySymbol(tokenSymbol);
  if (!tokenAddress) {
    throw new Error(`Token address not found for symbol: ${tokenSymbol}`);
  }

  return {
    to,
    value: 0n,
    feeCredit,
    tokens: [
      {
        id: tokenAddress as Hex,
        amount: hexToBigInt(toHex(value)),
      },
    ],
  };
}

// Log transaction activity
function logActivity(
  smartAccountAddress: Hex,
  txHash: Hex,
  success: boolean,
  amount: number,
  token: string,
) {
  addActivity({
    smartAccountAddress: smartAccountAddress,
    activity: {
      activityType: ActivityType.SEND,
      txHash,
      success,
      amount: amount.toString(),
      token,
    },
  });
}

export async function estimateFee(
  smartAccount: SmartAccountV1,
  to: Hex,
  value: bigint,
  tokens: Token[],
): Promise<bigint> {
  try {
    if (!smartAccount?.client) {
      throw new Error(
        "SmartAccount client is unavailable. Ensure the smartAccount is initialized.",
      );
    }

    // Encode `asyncCall` function data for gas estimation
    const callData = encodeFunctionData({
      abi: SmartAccount.abi,
      functionName: "asyncCall",
      args: [
        to,
        smartAccount.address,
        smartAccount.address,
        tokens,
        BigInt(value), // Convert value to BigInt
        "0x",
      ],
    });

    // Estimate gas cost
    const { feeCredit } = await smartAccount.client.estimateGas(
      {
        to: smartAccount.address,
        from: smartAccount.address,
        data: hexToBytes(callData),
      },
      "latest",
    );
    console.log("feeCredit: ", feeCredit);
    return feeCredit;
  } catch (error) {
    console.error("Failed to estimate gas fee:", error);
    throw new Error(error.message);
  }
}<|MERGE_RESOLUTION|>--- conflicted
+++ resolved
@@ -79,11 +79,7 @@
         smartAccount,
         faucetClient,
         Currency.NIL,
-<<<<<<< HEAD
         convertEthToWei(0.1),
-=======
-        Number(convertEthToWei(0.009)),
->>>>>>> 1daeb475
         false,
       );
     } catch (e) {
